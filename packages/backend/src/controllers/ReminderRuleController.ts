--- conflicted
+++ resolved
@@ -581,11 +581,7 @@
     try {
       const user = requireAuth(ctx)
       const { daysBack = "30" } = ctx.query as any
-<<<<<<< HEAD
       const days = Number.parseInt(daysBack)
-=======
-      const days = parseInt(daysBack, 10)
-
       // Validate daysBack parameter
       if (isNaN(days) || days < 1 || days > 365) {
         throw createError(
@@ -594,7 +590,6 @@
           "INVALID_DAYS_BACK"
         )
       }
->>>>>>> fb29ef9d
 
       // Date range for analytics
       const cutoffDate = new Date()
@@ -744,13 +739,8 @@
           })),
           timeline: timeline.map((day: any) => ({
             date: day.date,
-<<<<<<< HEAD
-            sent: Number.parseInt(day.sent),
-            failed: Number.parseInt(day.failed),
-=======
             sent: Number.isNaN(parseInt(day.sent)) ? 0 : parseInt(day.sent),
             failed: Number.isNaN(parseInt(day.failed)) ? 0 : parseInt(day.failed),
->>>>>>> fb29ef9d
           })),
           lastJobRun: stats.last_sent ? new Date(stats.last_sent) : null,
           periodDays: days,
