import {
  MeetingCreateRequest,
  MeetingSearchFilters,
  MeetingStatus,
  MeetingUpdateRequest,
  ParticipantStatus,
} from "@medical-crm/shared"
import { Context } from "../types/koa"
import { MedicalInstitution } from "../models/MedicalInstitution"
import { Meeting } from "../models/Meeting"
import { MeetingParticipant } from "../models/MeetingParticipant"
import { User } from "../models/User"
import { ContactPerson } from "../models/ContactPerson"
import { createEvents, EventAttributes } from "ics"
import { EmailService } from "../services/EmailService"
import logger from "../utils/logger"

export class MeetingController {
  // GET /api/meetings - List meetings with optional filters
  static async getMeetings(ctx: Context) {
    try {
      const user = ctx.state.user as User
      const {
        organizerId,
        participantId,
        institutionId,
        status,
        startDateFrom,
        startDateTo,
        search,
        page = 1,
        limit = 50,
      } = ctx.query

      const filters: MeetingSearchFilters & { userId?: string; status?: MeetingStatus } = {}

      if (organizerId) filters.organizerId = organizerId as string
      if (participantId) filters.participantId = participantId as string
      if (institutionId) filters.institutionId = institutionId as string
      if (status) filters.status = status as MeetingStatus
      if (startDateFrom) filters.startDateFrom = new Date(startDateFrom as string)
      if (startDateTo) filters.startDateTo = new Date(startDateTo as string)
      if (search) filters.search = search as string

      // Apply access control context for model-level filter
      filters.userId = user.id

      const meetings = await Meeting.searchMeetings(filters)

      const startIndex = (Number(page) - 1) * Number(limit)
      const endIndex = startIndex + Number(limit)
      const paginated = meetings.slice(startIndex, endIndex)

      ctx.body = {
        success: true,
        data: paginated,
        meta: {
          total: meetings.length,
          page: Number(page),
          limit: Number(limit),
          totalPages: Math.ceil(meetings.length / Number(limit)),
        },
      }
    } catch (error) {
      ctx.status = 500
      ctx.body = {
        success: false,
        error: {
          code: "MEETING_FETCH_ERROR",
          message: "Failed to fetch meetings",
          details: error instanceof Error ? error.message : "Unknown error",
        },
      }
    }
  }

  // GET /api/meetings/:id - Get single meeting
  static async getMeeting(ctx: Context) {
    try {
      const user = ctx.state.user as User
      const { id } = ctx.params

      const meeting = await Meeting.findByPk(id, {
        include: [
          {
            model: User,
            as: "organizer",
            attributes: ["id", "firstName", "lastName", "email"],
          },
          {
            model: MedicalInstitution,
            as: "institution",
            attributes: ["id", "name", "type"],
          },
        ],
      })

      if (!meeting) {
        ctx.status = 404
        ctx.body = {
          success: false,
          error: { code: "MEETING_NOT_FOUND", message: "Meeting not found" },
        }
        return
      }

      const canAccess = await meeting.canUserAccess(user.id)
      if (!canAccess) {
        ctx.status = 403
        ctx.body = {
          success: false,
          error: {
            code: "INSUFFICIENT_PERMISSIONS",
            message: "You don't have access to this meeting",
          },
        }
        return
      }

      ctx.body = { success: true, data: meeting }
    } catch (error) {
      ctx.status = 500
      ctx.body = {
        success: false,
        error: {
          code: "MEETING_FETCH_ERROR",
          message: "Failed to fetch meeting",
          details: error instanceof Error ? error.message : "Unknown error",
        },
      }
    }
  }

  // POST /api/meetings - Create meeting
  static async createMeeting(ctx: Context) {
    try {
      const user = ctx.state.user as User
      const data = ctx.request.body as MeetingCreateRequest

      if (!data.title || !data.startDate || !data.endDate) {
        ctx.status = 400
        ctx.body = {
          success: false,
          error: { code: "VALIDATION_ERROR", message: "Missing required fields" },
        }
        return
      }

      if (data.institutionId) {
        const inst = await MedicalInstitution.findByPk(data.institutionId)
        if (!inst) {
          ctx.status = 400
          ctx.body = {
            success: false,
            error: { code: "INVALID_INSTITUTION", message: "Institution not found" },
          }
          return
        }
      }

      const meeting = await Meeting.create({
        title: data.title,
        description: data.description,
        startDate: new Date(data.startDate),
        endDate: new Date(data.endDate),
        location: data.location,
        organizerId: user.id,
        institutionId: data.institutionId,
        status: MeetingStatus.SCHEDULED,
      })

      // Invite participants if provided
      if (data.participantIds && data.participantIds.length > 0) {
        await MeetingParticipant.bulkInviteUsers(meeting.id, data.participantIds)
      }

      // Invite contact persons if provided
      if (data.contactPersonIds && data.contactPersonIds.length > 0) {
        if (data.institutionId) {
          const contactPersons = await ContactPerson.findAll({
            where: { id: data.contactPersonIds }
          });
          const invalidContacts = contactPersons.filter(
            contact => contact.institutionId !== data.institutionId
          );
          if (invalidContacts.length > 0) {
            ctx.status = 400;
            ctx.body = {
              success: false,
              error: {
                code: "INVALID_CONTACT_PERSON",
                message: "One or more contact persons do not belong to the meeting's institution"
              }
            };
            return;
          }
        }
        await MeetingParticipant.bulkInviteContactPersons(meeting.id, data.contactPersonIds)
      }

      const created = await Meeting.findByPk(meeting.id)

      ctx.status = 201
      ctx.body = { success: true, data: created }
    } catch (error) {
      ctx.status = 500
      ctx.body = {
        success: false,
        error: {
          code: "MEETING_CREATE_ERROR",
          message: "Failed to create meeting",
          details: error instanceof Error ? error.message : "Unknown error",
        },
      }
    }
  }

  // PUT /api/meetings/:id - Update meeting
  static async updateMeeting(ctx: Context) {
    try {
      const user = ctx.state.user as User
      const { id } = ctx.params
      const updates = ctx.request.body as MeetingUpdateRequest

      const meeting = await Meeting.findByPk(id)
      if (!meeting) {
        ctx.status = 404
        ctx.body = {
          success: false,
          error: { code: "MEETING_NOT_FOUND", message: "Meeting not found" },
        }
        return
      }

      const canEdit = await meeting.canUserEdit(user.id)
      if (!canEdit) {
        ctx.status = 403
        ctx.body = {
          success: false,
          error: {
            code: "INSUFFICIENT_PERMISSIONS",
            message: "You don't have permission to edit this meeting",
          },
        }
        return
      }

      // Apply allowed updates
      if (updates.title !== undefined) meeting.title = updates.title
      if (updates.description !== undefined) meeting.description = updates.description
      if (updates.location !== undefined) meeting.location = updates.location
      if (updates.institutionId !== undefined) {
        if (updates.institutionId) {
          const inst = await MedicalInstitution.findByPk(updates.institutionId)
          if (!inst) {
            ctx.status = 400
            ctx.body = {
              success: false,
              error: { code: "INVALID_INSTITUTION", message: "Institution not found" },
            }
            return
          }
        }
        meeting.institutionId = updates.institutionId
      }
      if (updates.status !== undefined) await meeting.updateStatus(updates.status)
      if (updates.startDate || updates.endDate) {
        const start = updates.startDate ? new Date(updates.startDate) : meeting.startDate
        const end = updates.endDate ? new Date(updates.endDate) : meeting.endDate
        await meeting.reschedule(start, end)
      } else {
        await meeting.save()
      }

      const updated = await Meeting.findByPk(meeting.id)
      ctx.body = { success: true, data: updated }
    } catch (error) {
      ctx.status = 500
      ctx.body = {
        success: false,
        error: {
          code: "MEETING_UPDATE_ERROR",
          message: "Failed to update meeting",
          details: error instanceof Error ? error.message : "Unknown error",
        },
      }
    }
  }

  // DELETE /api/meetings/:id - Delete meeting
  static async deleteMeeting(ctx: Context) {
    try {
      const user = ctx.state.user as User
      const { id } = ctx.params

      const meeting = await Meeting.findByPk(id)
      if (!meeting) {
        ctx.status = 404
        ctx.body = {
          success: false,
          error: { code: "MEETING_NOT_FOUND", message: "Meeting not found" },
        }
        return
      }

      const canEdit = await meeting.canUserEdit(user.id)
      if (!canEdit) {
        ctx.status = 403
        ctx.body = {
          success: false,
          error: {
            code: "INSUFFICIENT_PERMISSIONS",
            message: "You don't have permission to delete this meeting",
          },
        }
        return
      }

      await Meeting.destroy({ where: { id } })
      ctx.body = { success: true }
    } catch (error) {
      ctx.status = 500
      ctx.body = {
        success: false,
        error: {
          code: "MEETING_DELETE_ERROR",
          message: "Failed to delete meeting",
          details: error instanceof Error ? error.message : "Unknown error",
        },
      }
    }
  }

  // GET /api/meetings/:id/participants - List participants
  static async getParticipants(ctx: Context) {
    try {
      const user = ctx.state.user as User
      const { id } = ctx.params
      const meeting = await Meeting.findByPk(id)
      if (!meeting) {
        ctx.status = 404
        ctx.body = { success: false, error: { code: "MEETING_NOT_FOUND", message: "Meeting not found" } }
        return
      }
      const canAccess = await meeting.canUserAccess(user.id)
      if (!canAccess) {
        ctx.status = 403
        ctx.body = { success: false, error: { code: "INSUFFICIENT_PERMISSIONS", message: "No access" } }
        return
      }
      const participants = await meeting.getParticipants()
      ctx.body = { success: true, data: participants }
    } catch (error) {
      ctx.status = 500
      ctx.body = {
        success: false,
        error: { code: "PARTICIPANT_FETCH_ERROR", message: "Failed to fetch participants" },
      }
    }
  }

  // POST /api/meetings/:id/participants - Invite participants (bulk or single)
  static async inviteParticipants(ctx: Context) {
    try {
      const user = ctx.state.user as User
      const { id } = ctx.params
      const { userIds, userId, contactPersonIds, contactPersonId } = ctx.request.body as {
        userIds?: string[]
        userId?: string
        contactPersonIds?: string[]
        contactPersonId?: string
      }

      const meeting = await Meeting.findByPk(id)
      if (!meeting) {
        ctx.status = 404
        ctx.body = { success: false, error: { code: "MEETING_NOT_FOUND", message: "Meeting not found" } }
        return
      }

      const canEdit = await meeting.canUserEdit(user.id)
      if (!canEdit) {
        ctx.status = 403
        ctx.body = { success: false, error: { code: "INSUFFICIENT_PERMISSIONS", message: "No access" } }
        return
      }

      let invited: any[] = []

      // Invite users
      if (Array.isArray(userIds) && userIds.length > 0) {
        const userInvited = await MeetingParticipant.bulkInviteUsers(meeting.id, userIds)
        invited = [...invited, ...userInvited]
      } else if (userId) {
        const participant = await meeting.addParticipant(userId)
        invited = [participant]
      }

      // Invite contact persons
      if (Array.isArray(contactPersonIds) && contactPersonIds.length > 0) {
        // Validate that contact persons belong to the meeting's institution (if one is set)
        if (meeting.institutionId) {
          const contacts = await ContactPerson.findAll({
            where: { id: contactPersonIds },
            attributes: ["id", "institutionId"],
          })
          
          const invalidContacts = contacts.filter(
            contact => contact.institutionId !== meeting.institutionId
          )
          
          if (invalidContacts.length > 0) {
            ctx.status = 400
            ctx.body = {
              success: false,
              error: {
                code: "INVALID_CONTACT",
                message: "One or more contact persons do not belong to this meeting's institution",
              },
            }
            return
          }
        }
        
        const contactsInvited = await MeetingParticipant.bulkInviteContactPersons(meeting.id, contactPersonIds)
        invited = [...invited, ...contactsInvited]
      } else if (contactPersonId) {
<<<<<<< HEAD
        // Verify contact person exists before creating participant record
        const contactPerson = await ContactPerson.findByPk(contactPersonId)
        if (!contactPerson) {
          ctx.status = 404
          ctx.body = { success: false, error: { code: "CONTACT_PERSON_NOT_FOUND", message: "Contact person not found" } }
          return
        }

=======
        // Validate that contact person belongs to the meeting's institution (if one is set)
        if (meeting.institutionId) {
          const contact = await ContactPerson.findByPk(contactPersonId)
          if (!contact) {
            ctx.status = 404
            ctx.body = {
              success: false,
              error: { code: "NOT_FOUND", message: "Contact person not found" },
            }
            return
          }
          
          if (contact.institutionId !== meeting.institutionId) {
            ctx.status = 400
            ctx.body = {
              success: false,
              error: {
                code: "INVALID_CONTACT",
                message: "Contact person does not belong to this meeting's institution",
              },
            }
            return
          }
        }
        
>>>>>>> 02281257
        const contactInvited = await MeetingParticipant.create({
          meetingId: meeting.id,
          contactPersonId,
          status: ParticipantStatus.INVITED,
        })
        invited.push(contactInvited)
      }

      if (invited.length === 0) {
        ctx.status = 400
        ctx.body = { success: false, error: { code: "VALIDATION_ERROR", message: "userId(s) or contactPersonId(s) required" } }
        return
      }

      ctx.status = 201
      ctx.body = { success: true, data: invited }
    } catch (error) {
      ctx.status = 500
      ctx.body = {
        success: false,
        error: {
          code: "PARTICIPANT_INVITE_ERROR",
          message: "Failed to invite participants",
          details: error instanceof Error ? error.message : "Unknown error",
        },
      }
    }
  }

  // PUT /api/meetings/:id/participants/:userId - Update participant status
  static async updateParticipantStatus(ctx: Context) {
    try {
      const actingUser = ctx.state.user as User
      const { id, userId } = ctx.params
      const { status } = ctx.request.body as { status: ParticipantStatus }

      const meeting = await Meeting.findByPk(id)
      if (!meeting) {
        ctx.status = 404
        ctx.body = { success: false, error: { code: "MEETING_NOT_FOUND", message: "Meeting not found" } }
        return
      }

      const participant = await MeetingParticipant.findByMeetingAndUser(id, userId)
      if (!participant) {
        ctx.status = 404
        ctx.body = { success: false, error: { code: "PARTICIPANT_NOT_FOUND", message: "Participant not found" } }
        return
      }

      // Only the participant themselves or the organizer can change the status
      const isOrganizer = await meeting.canUserEdit(actingUser.id)
      const isSelf = actingUser.id === userId
      if (!isOrganizer && !isSelf) {
        ctx.status = 403
        ctx.body = { success: false, error: { code: "INSUFFICIENT_PERMISSIONS", message: "No access" } }
        return
      }

      await participant.updateStatus(status)
      ctx.body = { success: true, data: participant }
    } catch (error) {
      ctx.status = 500
      ctx.body = {
        success: false,
        error: { code: "PARTICIPANT_UPDATE_ERROR", message: "Failed to update participant" },
      }
    }
  }

  // DELETE /api/meetings/:id/participants/:userId - Remove participant
  static async removeParticipant(ctx: Context) {
    try {
      const actingUser = ctx.state.user as User
      const { id, userId } = ctx.params

      const meeting = await Meeting.findByPk(id)
      if (!meeting) {
        ctx.status = 404
        ctx.body = { success: false, error: { code: "MEETING_NOT_FOUND", message: "Meeting not found" } }
        return
      }

      const isOrganizer = await meeting.canUserEdit(actingUser.id)
      const isSelf = actingUser.id === userId
      if (!isOrganizer && !isSelf) {
        ctx.status = 403
        ctx.body = { success: false, error: { code: "INSUFFICIENT_PERMISSIONS", message: "No access" } }
        return
      }

      await meeting.removeParticipant(userId)
      ctx.body = { success: true }
    } catch (error) {
      ctx.status = 500
      ctx.body = {
        success: false,
        error: { code: "PARTICIPANT_REMOVE_ERROR", message: "Failed to remove participant" },
      }
    }
  }

  // GET /api/meetings/:id/export/ics - Export meeting as .ics file
  static async exportToIcs(ctx: Context) {
    try {
      const user = ctx.state.user as User
      const { id } = ctx.params

      const meeting = await Meeting.findByPk(id, {
        include: [
          {
            model: User,
            as: "organizer",
            attributes: ["id", "firstName", "lastName", "email"],
          },
          {
            model: MedicalInstitution,
            as: "institution",
            attributes: ["id", "name"],
          },
          {
            model: MeetingParticipant,
            as: "participants",
            include: [
              {
                model: User,
                as: "user",
                attributes: ["id", "firstName", "lastName", "email"],
                required: false,
              },
              {
                model: ContactPerson,
                as: "contactPerson",
                attributes: ["id", "firstName", "lastName", "email"],
                required: false,
              },
            ],
          },
        ],
      })

      if (!meeting) {
        ctx.status = 404
        ctx.body = {
          success: false,
          error: { code: "MEETING_NOT_FOUND", message: "Meeting not found" },
        }
        return
      }

      const canAccess = await meeting.canUserAccess(user.id)
      if (!canAccess) {
        ctx.status = 403
        ctx.body = {
          success: false,
          error: {
            code: "INSUFFICIENT_PERMISSIONS",
            message: "You don't have access to this meeting",
          },
        }
        return
      }

      // Prepare attendees list
      const attendees = meeting.participants?.map((p) => {
        const isUser = !!p.user
        const firstName = isUser ? p.user?.firstName : p.contactPerson?.firstName
        const lastName = isUser ? p.user?.lastName : p.contactPerson?.lastName
        const email = isUser ? p.user?.email : p.contactPerson?.email

        return {
          name: `${firstName || 'Unknown'} ${lastName || 'Unknown'}`,
          email: email || "",
          rsvp: true,
          partstat: p.status.toUpperCase() as "ACCEPTED" | "DECLINED" | "TENTATIVE" | "NEEDS-ACTION",
          role: "REQ-PARTICIPANT",
        }
      }) || []

      // Add organizer
      attendees.push({
        name: `${meeting.organizer?.firstName || 'Unknown'} ${meeting.organizer?.lastName || 'Unknown'}`,
        email: meeting.organizer?.email || "",
        rsvp: true,
        partstat: "ACCEPTED",
        role: "CHAIR",
      })

      // Convert dates to ICS format [year, month, day, hour, minute]
      const startDate = new Date(meeting.startDate)
      const endDate = new Date(meeting.endDate)

      const event: EventAttributes = {
        start: [
          startDate.getFullYear(),
          startDate.getMonth() + 1,
          startDate.getDate(),
          startDate.getHours(),
          startDate.getMinutes(),
        ],
        end: [
          endDate.getFullYear(),
          endDate.getMonth() + 1,
          endDate.getDate(),
          endDate.getHours(),
          endDate.getMinutes(),
        ],
        title: meeting.title,
        description: meeting.description || "",
        location: meeting.location || "",
        status: meeting.status === MeetingStatus.CANCELLED ? "CANCELLED" : "CONFIRMED",
        organizer: {
          name: `${meeting.organizer?.firstName} ${meeting.organizer?.lastName}`,
          email: meeting.organizer?.email || "",
        },
        attendees,
        uid: `${meeting.id}@medical-crm.com`,
        productId: "//Medical CRM//Meeting//EN",
      }

      const { error, value } = createEvents([event])

      if (error) {
        logger.error("ICS generation error", { error, meetingId: id })
        ctx.status = 500
        ctx.body = {
          success: false,
          error: {
            code: "ICS_GENERATION_ERROR",
            message: "Failed to generate calendar file",
          },
        }
        return
      }

      // Set headers for file download
      const filename = `meeting_${meeting.title.replace(/[^a-z0-9]/gi, "_").toLowerCase()}.ics`
      ctx.set("Content-Type", "text/calendar; charset=utf-8")
      ctx.set("Content-Disposition", `attachment; filename="${filename}"`)
      ctx.body = value
    } catch (error) {
      logger.error("Export to ICS failed", { error, meetingId: ctx.params.id })
      ctx.status = 500
      ctx.body = {
        success: false,
        error: {
          code: "ICS_EXPORT_ERROR",
          message: "Failed to export meeting",
          details: error instanceof Error ? error.message : "Unknown error",
        },
      }
    }
  }

  // POST /api/meetings/:id/send-invitation - Send meeting invitation by email
  static async sendInvitation(ctx: Context) {
    try {
      const user = ctx.state.user as User
      const { id } = ctx.params
      const { emails } = ctx.request.body as { emails?: string[] }

      const meeting = await Meeting.findByPk(id, {
        include: [
          {
            model: User,
            as: "organizer",
            attributes: ["id", "firstName", "lastName", "email"],
          },
          {
            model: MedicalInstitution,
            as: "institution",
            attributes: ["id", "name"],
          },
          {
            model: MeetingParticipant,
            as: "participants",
            include: [
              {
                model: User,
                as: "user",
                attributes: ["id", "firstName", "lastName", "email"],
                required: false,
              },
              {
                model: ContactPerson,
                as: "contactPerson",
                attributes: ["id", "firstName", "lastName", "email"],
                required: false,
              },
            ],
          },
        ],
      })

      if (!meeting) {
        ctx.status = 404
        ctx.body = {
          success: false,
          error: { code: "MEETING_NOT_FOUND", message: "Meeting not found" },
        }
        return
      }

      const canEdit = await meeting.canUserEdit(user.id)
      if (!canEdit) {
        ctx.status = 403
        ctx.body = {
          success: false,
          error: {
            code: "INSUFFICIENT_PERMISSIONS",
            message: "You don't have permission to send invitations",
          },
        }
        return
      }

      // Generate .ics file
      const attendees = meeting.participants?.map((p) => {
        const isUser = !!p.user
        const firstName = isUser ? p.user?.firstName : p.contactPerson?.firstName
        const lastName = isUser ? p.user?.lastName : p.contactPerson?.lastName
        const email = isUser ? p.user?.email : p.contactPerson?.email

        // Fallback to 'Unknown' if firstName or lastName is undefined
        const displayName = `${firstName || 'Unknown'} ${lastName || 'Unknown'}`

        return {
          name: displayName,
          email: email || "",
          rsvp: true,
          partstat: "NEEDS-ACTION",
          role: "REQ-PARTICIPANT",
        }
      }) || []

      // Add organizer with fallback for undefined values
      const organizerName = `${meeting.organizer?.firstName || 'Unknown'} ${meeting.organizer?.lastName || 'Unknown'}`
      attendees.push({
        name: organizerName,
        email: meeting.organizer?.email || "",
        rsvp: true,
        partstat: "ACCEPTED",
        role: "CHAIR",
      })

      const startDate = new Date(meeting.startDate)
      const endDate = new Date(meeting.endDate)

      const event: EventAttributes = {
        start: [
          startDate.getFullYear(),
          startDate.getMonth() + 1,
          startDate.getDate(),
          startDate.getHours(),
          startDate.getMinutes(),
        ],
        end: [
          endDate.getFullYear(),
          endDate.getMonth() + 1,
          endDate.getDate(),
          endDate.getHours(),
          endDate.getMinutes(),
        ],
        title: meeting.title,
        description: meeting.description || "",
        location: meeting.location || "",
        status: "CONFIRMED",
        organizer: {
          name: `${meeting.organizer?.firstName} ${meeting.organizer?.lastName}`,
          email: meeting.organizer?.email || "",
        },
        attendees,
        uid: `${meeting.id}@medical-crm.com`,
        productId: "//Medical CRM//Meeting//EN",
      }

      const { error, value } = createEvents([event])

      if (error) {
        logger.error("ICS generation error for invitation", { error, meetingId: id })
        ctx.status = 500
        ctx.body = {
          success: false,
          error: {
            code: "ICS_GENERATION_ERROR",
            message: "Failed to generate calendar invitation",
          },
        }
        return
      }

      // Determine recipients
      let recipients: string[] = []
      if (emails && emails.length > 0) {
        recipients = emails
      } else {
        // Send to all participants (both users and contact persons)
        recipients = meeting.participants
          ?.map((p) => p.user?.email || p.contactPerson?.email)
          .filter((email): email is string => !!email) || []
      }

      if (recipients.length === 0) {
        ctx.status = 400
        ctx.body = {
          success: false,
          error: {
            code: "NO_RECIPIENTS",
            message: "No email recipients specified",
          },
        }
        return
      }

      // Send emails
      const emailService = new EmailService()
      const startTime = startDate.toLocaleTimeString("fr-FR", {
        hour: "2-digit",
        minute: "2-digit",
      })
      const endTime = endDate.toLocaleTimeString("fr-FR", {
        hour: "2-digit",
        minute: "2-digit",
      })
      const dateStr = startDate.toLocaleDateString("fr-FR", {
        weekday: "long",
        year: "numeric",
        month: "long",
        day: "numeric",
      })

      const htmlBody = `
        <h2>Invitation : ${meeting.title}</h2>
        <p>Vous êtes invité(e) à la réunion suivante :</p>
        <table style="border-collapse: collapse; margin: 20px 0;">
          <tr>
            <td style="padding: 8px; font-weight: bold;">Date :</td>
            <td style="padding: 8px;">${dateStr}</td>
          </tr>
          <tr>
            <td style="padding: 8px; font-weight: bold;">Heure :</td>
            <td style="padding: 8px;">${startTime} - ${endTime}</td>
          </tr>
          ${meeting.location ? `<tr>
            <td style="padding: 8px; font-weight: bold;">Lieu :</td>
            <td style="padding: 8px;">${meeting.location}</td>
          </tr>` : ""}
          ${meeting.institution ? `<tr>
            <td style="padding: 8px; font-weight: bold;">Institution :</td>
            <td style="padding: 8px;">${meeting.institution.name}</td>
          </tr>` : ""}
        </table>
        ${meeting.description ? `<p><strong>Description :</strong><br>${meeting.description}</p>` : ""}
        <p style="margin-top: 20px;">
          <small>Organisé par : ${meeting.organizer?.firstName} ${meeting.organizer?.lastName}</small>
        </p>
        <p style="margin-top: 10px; font-size: 12px; color: #666;">
          Le fichier .ics joint peut être importé dans votre calendrier Outlook, Google Calendar ou tout autre outil compatible.
        </p>
      `

      await emailService.sendEmail({
        to: recipients,
        subject: `Invitation : ${meeting.title}`,
        html: htmlBody,
        attachments: [
          {
            filename: `meeting_${meeting.title.replace(/[^a-z0-9]/gi, "_").toLowerCase()}.ics`,
            content: Buffer.from(value || "", "utf-8"),
            contentType: "text/calendar; charset=utf-8",
          },
        ],
      })

      logger.info("Meeting invitation sent", {
        meetingId: id,
        recipients,
        organizerId: user.id,
      })

      ctx.body = {
        success: true,
        data: {
          message: "Invitations sent successfully",
          recipients,
        },
      }
    } catch (error) {
      logger.error("Send invitation failed", { error, meetingId: ctx.params.id })
      ctx.status = 500
      ctx.body = {
        success: false,
        error: {
          code: "SEND_INVITATION_ERROR",
          message: "Failed to send invitations",
          details: error instanceof Error ? error.message : "Unknown error",
        },
      }
    }
  }
}

export default MeetingController
<|MERGE_RESOLUTION|>--- conflicted
+++ resolved
@@ -425,16 +425,6 @@
         const contactsInvited = await MeetingParticipant.bulkInviteContactPersons(meeting.id, contactPersonIds)
         invited = [...invited, ...contactsInvited]
       } else if (contactPersonId) {
-<<<<<<< HEAD
-        // Verify contact person exists before creating participant record
-        const contactPerson = await ContactPerson.findByPk(contactPersonId)
-        if (!contactPerson) {
-          ctx.status = 404
-          ctx.body = { success: false, error: { code: "CONTACT_PERSON_NOT_FOUND", message: "Contact person not found" } }
-          return
-        }
-
-=======
         // Validate that contact person belongs to the meeting's institution (if one is set)
         if (meeting.institutionId) {
           const contact = await ContactPerson.findByPk(contactPersonId)
@@ -460,7 +450,6 @@
           }
         }
         
->>>>>>> 02281257
         const contactInvited = await MeetingParticipant.create({
           meetingId: meeting.id,
           contactPersonId,
