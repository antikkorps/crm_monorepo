import { Op } from "sequelize"
import { MedicalInstitution } from "../models/MedicalInstitution"
import { Opportunity } from "../models/Opportunity"
import { Quote } from "../models/Quote"
import { Invoice } from "../models/Invoice"
import { Meeting } from "../models/Meeting"
import { Call } from "../models/Call"
import { Note } from "../models/Note"
import { Task } from "../models/Task"
import { InvoiceStatus, QuoteStatus } from "@medical-crm/shared"
import { logger } from "../utils/logger"

/**
 * Lead Score Interface
 */
export interface LeadScore {
  institutionId: string
  institutionName: string
  score: number // 0-100
  level: "hot" | "warm" | "cold"
  factors: {
    sizeScore: number // Based on bed capacity
    specialtyMatchScore: number // Based on specialty alignment
    engagementScore: number // Based on interactions
    budgetScore: number // Based on historical revenue
    responseScore: number // Based on quote response time
  }
  signals: Array<{
    type: "positive" | "negative" | "neutral"
    signal: string
    impact: number
  }>
  recommendations: string[]
}

/**
 * Next Best Action Interface
 */
export interface NextBestAction {
  institutionId: string
  institutionName: string
  priority: "urgent" | "high" | "medium" | "low"
  action: string
  reason: string
  category: "follow_up" | "upsell" | "retention" | "reactivation" | "closing"
  dueDate?: Date
  relatedData?: {
    type: string
    id: string
    details: any
  }
}

/**
 * Institution Insights Service
 * Provides lead scoring and action recommendations
 */
export class InstitutionInsightsService {
  /**
   * Calculate lead score for an institution
   */
  static async calculateLeadScore(institutionId: string): Promise<LeadScore> {
    try {
      const institution = await MedicalInstitution.findByPk(institutionId, {
        include: [{ association: "medicalProfile" }],
      })

      if (!institution) {
        throw new Error("Institution not found")
      }

      const now = new Date()
      const threeMonthsAgo = new Date(now.getTime() - 90 * 24 * 60 * 60 * 1000)

      // Fetch data in parallel using Promise.allSettled for graceful error handling
      const results = await Promise.allSettled([
        Quote.findAll({ where: { institutionId }, attributes: ["id", "status", "total", "createdAt", "updatedAt"] }),
        Invoice.findAll({ where: { institutionId }, attributes: ["id", "status", "total", "totalPaid", "createdAt"] }),
        Meeting.findAll({ where: { institutionId, createdAt: { [Op.gte]: threeMonthsAgo } }, attributes: ["id", "createdAt"] }),
        Call.findAll({ where: { institutionId, createdAt: { [Op.gte]: threeMonthsAgo } }, attributes: ["id", "createdAt"] }),
        Note.findAll({ where: { institutionId, createdAt: { [Op.gte]: threeMonthsAgo } }, attributes: ["id", "createdAt"] }),
        Opportunity.findAll({ where: { institutionId }, attributes: ["id", "stage", "value", "createdAt"] }),
      ])

<<<<<<< HEAD
      // Extract successful results or provide default values
=======
      // Extract successful results or use empty arrays as defaults
>>>>>>> cf296afc
      const [quotes, invoices, meetings, calls, notes, opportunities] = results.map((result, index) => {
        if (result.status === 'fulfilled') {
          return result.value
        } else {
<<<<<<< HEAD
          // Log the specific error
          const queryNames = [
            'Quote.findAll',
            'Invoice.findAll',
            'Meeting.findAll',
            'Call.findAll',
            'Note.findAll',
            'Opportunity.findAll'
          ]
          logger.error(`Error in calculateLeadScore ${queryNames[index]} for institution ${institutionId}:`, result.reason)
=======
          // Log the specific error for debugging
          const queryNames = ['Quote.findAll', 'Invoice.findAll', 'Meeting.findAll', 'Call.findAll', 'Note.findAll', 'Opportunity.findAll']
          logger.error(`Error in calculateLeadScore - ${queryNames[index]} for institution ${institutionId}:`, result.reason)
>>>>>>> cf296afc
          return []
        }
      })

      const signals: Array<{ type: "positive" | "negative" | "neutral"; signal: string; impact: number }> = []
      const recommendations: string[] = []

      // 1. SIZE SCORE (0-20 points) - Based on bed capacity
      let sizeScore = 0
      if (institution.medicalProfile?.bedCapacity) {
        const capacity = institution.medicalProfile.bedCapacity
        if (capacity >= 500) {
          sizeScore = 20
          signals.push({ type: "positive", signal: "Large institution (500+ beds)", impact: 20 })
        } else if (capacity >= 200) {
          sizeScore = 15
          signals.push({ type: "positive", signal: "Medium-large institution (200-499 beds)", impact: 15 })
        } else if (capacity >= 100) {
          sizeScore = 10
          signals.push({ type: "neutral", signal: "Medium institution (100-199 beds)", impact: 10 })
        } else {
          sizeScore = 5
          signals.push({ type: "neutral", signal: "Small institution (<100 beds)", impact: 5 })
        }
      }

      // 2. SPECIALTY MATCH SCORE (0-20 points)
      // TODO: Configure target specialties in settings
      const targetSpecialties = ["Cardiology", "Oncology", "Neurology", "Surgery"]
      let specialtyMatchScore = 0
      if (institution.medicalProfile?.specialties && institution.medicalProfile.specialties.length > 0) {
        const matchingSpecialties = institution.medicalProfile.specialties.filter((s) =>
          targetSpecialties.some((target) => s.toLowerCase().includes(target.toLowerCase()))
        )
        if (matchingSpecialties.length >= 3) {
          specialtyMatchScore = 20
          signals.push({ type: "positive", signal: `High specialty match (${matchingSpecialties.length} matches)`, impact: 20 })
        } else if (matchingSpecialties.length >= 2) {
          specialtyMatchScore = 15
          signals.push({ type: "positive", signal: `Good specialty match (${matchingSpecialties.length} matches)`, impact: 15 })
        } else if (matchingSpecialties.length >= 1) {
          specialtyMatchScore = 10
          signals.push({ type: "neutral", signal: `Some specialty match (${matchingSpecialties.length} match)`, impact: 10 })
        } else {
          specialtyMatchScore = 5
          signals.push({ type: "neutral", signal: "Low specialty match", impact: 5 })
        }
      }

      // 3. ENGAGEMENT SCORE (0-30 points) - Interaction frequency
      const recentInteractions = meetings.length + calls.length + notes.length
      let engagementScore = 0
      if (recentInteractions >= 20) {
        engagementScore = 30
        signals.push({ type: "positive", signal: `Highly engaged (${recentInteractions} interactions in 3 months)`, impact: 30 })
      } else if (recentInteractions >= 10) {
        engagementScore = 20
        signals.push({ type: "positive", signal: `Engaged (${recentInteractions} interactions in 3 months)`, impact: 20 })
        recommendations.push("Continue regular touchpoints to maintain engagement")
      } else if (recentInteractions >= 5) {
        engagementScore = 10
        signals.push({ type: "neutral", signal: `Moderate engagement (${recentInteractions} interactions in 3 months)`, impact: 10 })
        recommendations.push("Increase interaction frequency with key contacts")
      } else {
        engagementScore = 5
        signals.push({ type: "negative", signal: `Low engagement (${recentInteractions} interactions in 3 months)`, impact: 5 })
        recommendations.push("Schedule discovery call to re-engage")
      }

      // 4. BUDGET SCORE (0-20 points) - Historical revenue
      const historicalRevenue = invoices
        .filter((inv) => inv.status === InvoiceStatus.PAID)
        .reduce((sum, inv) => sum + parseFloat(inv.totalPaid.toString()), 0)

      let budgetScore = 0
      if (historicalRevenue >= 50000) {
        budgetScore = 20
        signals.push({ type: "positive", signal: `High budget (€${Math.round(historicalRevenue)} historical revenue)`, impact: 20 })
      } else if (historicalRevenue >= 20000) {
        budgetScore = 15
        signals.push({ type: "positive", signal: `Good budget (€${Math.round(historicalRevenue)} historical revenue)`, impact: 15 })
      } else if (historicalRevenue >= 5000) {
        budgetScore = 10
        signals.push({ type: "neutral", signal: `Moderate budget (€${Math.round(historicalRevenue)} historical revenue)`, impact: 10 })
        recommendations.push("Explore upsell opportunities for additional services")
      } else if (historicalRevenue > 0) {
        budgetScore = 5
        signals.push({ type: "neutral", signal: `Limited budget (€${Math.round(historicalRevenue)} historical revenue)`, impact: 5 })
        recommendations.push("Focus on building relationship and demonstrating value")
      } else {
        budgetScore = 0
        signals.push({ type: "neutral", signal: "No historical revenue", impact: 0 })
        recommendations.push("Qualify budget and decision-making process")
      }

      // 5. RESPONSE SCORE (0-10 points) - Quote response time and acceptance
      const sentQuotes = quotes.filter((q) => q.status !== QuoteStatus.DRAFT)
      const acceptedQuotes = quotes.filter((q) => q.status === QuoteStatus.ACCEPTED)
      let responseScore = 0

      if (sentQuotes.length > 0) {
        const acceptanceRate = (acceptedQuotes.length / sentQuotes.length) * 100

        // Calculate average response time
        const responseTimes = sentQuotes
          .filter((q) => q.updatedAt && q.createdAt)
          .map((q) => {
            const sent = new Date(q.createdAt)
            const responded = new Date(q.updatedAt!)
            return Math.floor((responded.getTime() - sent.getTime()) / (1000 * 60 * 60 * 24))
          })

        const avgResponseTime = responseTimes.length > 0
          ? responseTimes.reduce((sum, time) => sum + time, 0) / responseTimes.length
          : 999

        if (acceptanceRate >= 50 && avgResponseTime <= 7) {
          responseScore = 10
          signals.push({ type: "positive", signal: `Quick responder with high acceptance (${Math.round(acceptanceRate)}%)`, impact: 10 })
        } else if (acceptanceRate >= 30 || avgResponseTime <= 14) {
          responseScore = 7
          signals.push({ type: "positive", signal: `Responsive with decent acceptance (${Math.round(acceptanceRate)}%)`, impact: 7 })
        } else {
          responseScore = 3
          signals.push({ type: "negative", signal: `Slow response or low acceptance (${Math.round(acceptanceRate)}%)`, impact: 3 })
          recommendations.push("Follow up on pending quotes and understand objections")
        }
      }

      // Calculate total score
      const totalScore = sizeScore + specialtyMatchScore + engagementScore + budgetScore + responseScore

      // Determine lead level
      let level: "hot" | "warm" | "cold"
      if (totalScore >= 70) {
        level = "hot"
        recommendations.push("High-value prospect - prioritize for immediate action")
      } else if (totalScore >= 40) {
        level = "warm"
        recommendations.push("Qualified lead - continue nurturing relationship")
      } else {
        level = "cold"
        recommendations.push("Requires qualification - assess fit and interest")
      }

      // Add opportunity-based signals
      const activeOpportunities = opportunities.filter(
        (o) => o.stage !== "closed_won" && o.stage !== "closed_lost"
      )
      if (activeOpportunities.length > 0) {
        signals.push({
          type: "positive",
          signal: `${activeOpportunities.length} active opportunity(ies) in pipeline`,
          impact: 10,
        })
      }

      const leadScore: LeadScore = {
        institutionId,
        institutionName: institution.name,
        score: totalScore,
        level,
        factors: {
          sizeScore,
          specialtyMatchScore,
          engagementScore,
          budgetScore,
          responseScore,
        },
        signals: signals.sort((a, b) => b.impact - a.impact),
        recommendations: recommendations.slice(0, 5), // Top 5 recommendations
      }

      logger.info("Lead score calculated", {
        institutionId,
        score: totalScore,
        level,
      })

      return leadScore
    } catch (error) {
      logger.error("Failed to calculate lead score", {
        institutionId,
        error: (error as Error).message,
      })
      throw error
    }
  }

  /**
   * Get next best actions for an institution
   */
  static async getNextBestActions(institutionId: string): Promise<NextBestAction[]> {
    try {
      const institution = await MedicalInstitution.findByPk(institutionId)
      if (!institution) {
        throw new Error("Institution not found")
      }

      const now = new Date()
      const thirtyDaysAgo = new Date(now.getTime() - 30 * 24 * 60 * 60 * 1000)

      const actions: NextBestAction[] = []

      // Fetch relevant data using Promise.allSettled for graceful error handling
      const results = await Promise.allSettled([
        Quote.findAll({
          where: { institutionId },
          order: [["createdAt", "DESC"]],
          limit: 10,
        }),
        Invoice.findAll({
          where: { institutionId },
          order: [["createdAt", "DESC"]],
          limit: 10,
        }),
        Opportunity.findAll({
          where: { institutionId },
          order: [["createdAt", "DESC"]],
        }),
        Meeting.findAll({
          where: { institutionId },
          order: [["startDate", "DESC"]],
          limit: 5,
        }),
        Call.findAll({
          where: { institutionId },
          order: [["callDate", "DESC"]],
          limit: 5,
        }),
      ])

<<<<<<< HEAD
      // Extract successful results or provide default values
=======
      // Extract successful results or use empty arrays as defaults
>>>>>>> cf296afc
      const [quotes, invoices, opportunities, meetings, calls] = results.map((result, index) => {
        if (result.status === 'fulfilled') {
          return result.value
        } else {
<<<<<<< HEAD
          // Log the specific error
          const queryNames = [
            'Quote.findAll',
            'Invoice.findAll',
            'Opportunity.findAll',
            'Meeting.findAll',
            'Call.findAll'
          ]
          logger.error(`Error in getNextBestActions ${queryNames[index]} for institution ${institutionId}:`, result.reason)
=======
          // Log the specific error for debugging
          const queryNames = ['Quote.findAll', 'Invoice.findAll', 'Opportunity.findAll', 'Meeting.findAll', 'Call.findAll']
          logger.error(`Error in getNextBestActions - ${queryNames[index]} for institution ${institutionId}:`, result.reason)
>>>>>>> cf296afc
          return []
        }
      })

      // 1. OVERDUE INVOICES - Highest priority
      const overdueInvoices = invoices.filter(
        (inv) =>
          (inv.status === InvoiceStatus.SENT || inv.status === InvoiceStatus.OVERDUE || inv.status === InvoiceStatus.PARTIALLY_PAID) &&
          inv.dueDate &&
          new Date(inv.dueDate) < now
      )

      if (overdueInvoices.length > 0) {
        const totalOverdue = overdueInvoices.reduce(
          (sum, inv) => sum + (parseFloat(inv.total.toString()) - parseFloat(inv.totalPaid.toString())),
          0
        )

        actions.push({
          institutionId,
          institutionName: institution.name,
          priority: "urgent",
          action: `Follow up on ${overdueInvoices.length} overdue invoice(s)`,
          reason: `€${Math.round(totalOverdue)} in overdue payments`,
          category: "follow_up",
          dueDate: now,
          relatedData: {
            type: "invoices",
            id: overdueInvoices[0].id,
            details: { count: overdueInvoices.length, amount: totalOverdue },
          },
        })
      }

      // 2. PENDING QUOTES - High priority
      const pendingQuotes = quotes.filter((q) => q.status === QuoteStatus.SENT)
      if (pendingQuotes.length > 0) {
        const oldestPending = pendingQuotes[pendingQuotes.length - 1]
        const daysSinceSent = Math.floor((now.getTime() - new Date(oldestPending.createdAt).getTime()) / (1000 * 60 * 60 * 24))

        if (daysSinceSent > 7) {
          actions.push({
            institutionId,
            institutionName: institution.name,
            priority: daysSinceSent > 14 ? "high" : "medium",
            action: `Follow up on pending quote`,
            reason: `Quote sent ${daysSinceSent} days ago with no response`,
            category: "follow_up",
            dueDate: now,
            relatedData: {
              type: "quote",
              id: oldestPending.id,
              details: { quoteNumber: oldestPending.quoteNumber, daysPending: daysSinceSent },
            },
          })
        }
      }

      // 3. STALLED OPPORTUNITIES
      const stalledOpportunities = opportunities.filter((opp) => {
        if (opp.stage === "closed_won" || opp.stage === "closed_lost") return false

        const daysSinceUpdate = Math.floor((now.getTime() - new Date(opp.updatedAt).getTime()) / (1000 * 60 * 60 * 1000 * 24))
        return daysSinceUpdate > 14
      })

      if (stalledOpportunities.length > 0) {
        const stalled = stalledOpportunities[0]
        actions.push({
          institutionId,
          institutionName: institution.name,
          priority: "high",
          action: `Re-engage on stalled opportunity "${stalled.name}"`,
          reason: `No activity for ${Math.floor((now.getTime() - new Date(stalled.updatedAt).getTime()) / (1000 * 60 * 60 * 24))} days`,
          category: "closing",
          relatedData: {
            type: "opportunity",
            id: stalled.id,
            details: { stage: stalled.stage, value: stalled.value },
          },
        })
      }

      // 4. NO RECENT CONTACT - Retention risk
      const lastContact = [
        ...meetings.map((m) => new Date(m.startDate)),
        ...calls.map((c) => new Date(c.callDate)),
      ].sort((a, b) => b.getTime() - a.getTime())[0]

      if (!lastContact || lastContact < thirtyDaysAgo) {
        const daysSinceContact = lastContact
          ? Math.floor((now.getTime() - lastContact.getTime()) / (1000 * 60 * 60 * 24))
          : 999

        actions.push({
          institutionId,
          institutionName: institution.name,
          priority: daysSinceContact > 60 ? "high" : "medium",
          action: "Schedule check-in call or meeting",
          reason: lastContact
            ? `No contact in ${daysSinceContact} days - risk of disengagement`
            : "No recorded interactions - establish contact",
          category: "retention",
          dueDate: new Date(now.getTime() + 7 * 24 * 60 * 60 * 1000), // 1 week from now
        })
      }

      // 5. ACCEPTED QUOTES WITHOUT INVOICES - Upsell/closing opportunity
      const recentAcceptedQuotes = quotes.filter(
        (q) => q.status === QuoteStatus.ACCEPTED && new Date(q.updatedAt!) > thirtyDaysAgo
      )

      if (recentAcceptedQuotes.length > 0) {
        const quote = recentAcceptedQuotes[0]
        // Check if invoice exists for this quote
        const hasInvoice = invoices.some((inv) => inv.quoteId === quote.id)

        if (!hasInvoice) {
          actions.push({
            institutionId,
            institutionName: institution.name,
            priority: "high",
            action: "Convert accepted quote to invoice",
            reason: "Quote accepted but not yet invoiced",
            category: "closing",
            relatedData: {
              type: "quote",
              id: quote.id,
              details: { quoteNumber: quote.quoteNumber },
            },
          })
        }
      }

      // 6. UPSELL OPPORTUNITIES - Based on successful deals
      const recentWonDeals = opportunities.filter(
        (opp) => opp.stage === "closed_won" && new Date(opp.actualCloseDate!) > thirtyDaysAgo
      )

      if (recentWonDeals.length > 0) {
        actions.push({
          institutionId,
          institutionName: institution.name,
          priority: "medium",
          action: "Explore upsell or cross-sell opportunities",
          reason: "Recent successful deal(s) - customer satisfaction likely high",
          category: "upsell",
          dueDate: new Date(now.getTime() + 14 * 24 * 60 * 60 * 1000), // 2 weeks from now
        })
      }

      // Sort by priority
      const priorityOrder = { urgent: 0, high: 1, medium: 2, low: 3 }
      actions.sort((a, b) => priorityOrder[a.priority] - priorityOrder[b.priority])

      logger.info("Next best actions calculated", {
        institutionId,
        actionCount: actions.length,
      })

      return actions.slice(0, 5) // Return top 5 actions
    } catch (error) {
      logger.error("Failed to calculate next best actions", {
        institutionId,
        error: (error as Error).message,
      })
      throw error
    }
  }

  /**
   * Get hot leads across all institutions
   */
  static async getHotLeads(limit = 20): Promise<LeadScore[]> {
    try {
      const institutions = await MedicalInstitution.findAll({
        where: { isActive: true },
        attributes: ["id", "name"],
        limit: 100, // Analyze top 100 active institutions
      })

      const scores = await Promise.all(
        institutions.map((inst) => this.calculateLeadScore(inst.id))
      )

      // Filter hot and warm leads, sort by score
      const hotLeads = scores
        .filter((score) => score.level === "hot" || score.level === "warm")
        .sort((a, b) => b.score - a.score)
        .slice(0, limit)

      logger.info("Hot leads retrieved", {
        totalAnalyzed: institutions.length,
        hotLeadsCount: hotLeads.length,
      })

      return hotLeads
    } catch (error) {
      logger.error("Failed to get hot leads", {
        error: (error as Error).message,
      })
      throw error
    }
  }
}<|MERGE_RESOLUTION|>--- conflicted
+++ resolved
@@ -82,31 +82,14 @@
         Opportunity.findAll({ where: { institutionId }, attributes: ["id", "stage", "value", "createdAt"] }),
       ])
 
-<<<<<<< HEAD
-      // Extract successful results or provide default values
-=======
       // Extract successful results or use empty arrays as defaults
->>>>>>> cf296afc
       const [quotes, invoices, meetings, calls, notes, opportunities] = results.map((result, index) => {
         if (result.status === 'fulfilled') {
           return result.value
         } else {
-<<<<<<< HEAD
-          // Log the specific error
-          const queryNames = [
-            'Quote.findAll',
-            'Invoice.findAll',
-            'Meeting.findAll',
-            'Call.findAll',
-            'Note.findAll',
-            'Opportunity.findAll'
-          ]
-          logger.error(`Error in calculateLeadScore ${queryNames[index]} for institution ${institutionId}:`, result.reason)
-=======
           // Log the specific error for debugging
           const queryNames = ['Quote.findAll', 'Invoice.findAll', 'Meeting.findAll', 'Call.findAll', 'Note.findAll', 'Opportunity.findAll']
           logger.error(`Error in calculateLeadScore - ${queryNames[index]} for institution ${institutionId}:`, result.reason)
->>>>>>> cf296afc
           return []
         }
       })
@@ -339,30 +322,14 @@
         }),
       ])
 
-<<<<<<< HEAD
-      // Extract successful results or provide default values
-=======
       // Extract successful results or use empty arrays as defaults
->>>>>>> cf296afc
       const [quotes, invoices, opportunities, meetings, calls] = results.map((result, index) => {
         if (result.status === 'fulfilled') {
           return result.value
         } else {
-<<<<<<< HEAD
-          // Log the specific error
-          const queryNames = [
-            'Quote.findAll',
-            'Invoice.findAll',
-            'Opportunity.findAll',
-            'Meeting.findAll',
-            'Call.findAll'
-          ]
-          logger.error(`Error in getNextBestActions ${queryNames[index]} for institution ${institutionId}:`, result.reason)
-=======
           // Log the specific error for debugging
           const queryNames = ['Quote.findAll', 'Invoice.findAll', 'Opportunity.findAll', 'Meeting.findAll', 'Call.findAll']
           logger.error(`Error in getNextBestActions - ${queryNames[index]} for institution ${institutionId}:`, result.reason)
->>>>>>> cf296afc
           return []
         }
       })
