--- conflicted
+++ resolved
@@ -397,11 +397,7 @@
         attributes: ["meetingId"],
       })
       const participantMeetingIds = participantMeetings.map((p) => p.meetingId)
-<<<<<<< HEAD
-      
-=======
-
->>>>>>> b566d6e7
+
       if (participantMeetingIds.length > 0) {
         whereClause.id = {
           [Op.in]: participantMeetingIds,
@@ -409,11 +405,7 @@
       } else {
         // No participant meetings found, return no results
         whereClause.id = {
-<<<<<<< HEAD
-          [Op.in]: [-1],
-=======
           [Op.in]: [-1], // Use a condition that returns no results
->>>>>>> b566d6e7
         }
       }
     }
