--- conflicted
+++ resolved
@@ -21,13 +21,10 @@
     "lint": "eslint src --ext .ts --fix"
   },
   "devDependencies": {
-<<<<<<< HEAD
     "@typescript-eslint/eslint-plugin": "^8.46.4",
     "@typescript-eslint/parser": "^8.46.4",
     "eslint": "^9.39.1",
-=======
     "jsdom": "^27.2.0",
->>>>>>> ce678704
     "typescript": "^5.9.3",
     "vitest": "^4.0.9",
     "vue-tsc": "^3.1.4"
