--- conflicted
+++ resolved
@@ -21,8 +21,6 @@
     "lint": "eslint src --ext .ts --fix"
   },
   "devDependencies": {
-<<<<<<< HEAD
-=======
     "@typescript-eslint/eslint-plugin": "^8.46.4",
     "@typescript-eslint/parser": "^8.46.4",
     "eslint": "^9.39.1",
@@ -32,7 +30,6 @@
     "vue-tsc": "^3.1.4"
   },
   "dependencies": {
->>>>>>> 9fe38a47
     "@pinia/testing": "^1.0.3",
     "@types/koa": "^3.0.1",
     "@types/koa__cors": "^5.0.1",
